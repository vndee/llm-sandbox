"""Main session module for LLM Sandbox."""

from importlib.util import find_spec
from types import TracebackType
from typing import Any

from llm_sandbox.security import SecurityPolicy

from .const import SandboxBackend, SupportedLanguage
from .core.session_base import BaseSession
from .data import ExecutionResult
from .exceptions import LanguageNotSupportPlotError, MissingDependencyError, UnsupportedBackendError
<<<<<<< HEAD
from .pool.base import ContainerPoolManager
from .pool.session import PooledSandboxSession
=======
from .interactive import InteractiveSandboxSession

__all__ = [
    "ArtifactSandboxSession",
    "InteractiveSandboxSession",
    "SandboxSession",
    "create_session",
]
>>>>>>> d7ab7597


def _check_dependency(backend: SandboxBackend) -> None:
    """Check if required dependency is installed for the given backend."""
    if backend in {SandboxBackend.DOCKER, SandboxBackend.MICROMAMBA} and not find_spec("docker"):
        msg = "Docker backend requires 'docker' package. Install it with: pip install llm-sandbox[docker]"
        raise MissingDependencyError(msg)
    if backend == SandboxBackend.KUBERNETES and not find_spec("kubernetes"):
        msg = "Kubernetes backend requires 'kubernetes' package. Install it with: pip install llm-sandbox[k8s]"
        raise MissingDependencyError(msg)
    if backend == SandboxBackend.PODMAN and not find_spec("podman"):
        msg = "Podman backend requires 'podman' package. Install it with: pip install llm-sandbox[podman]"
        raise MissingDependencyError(msg)


def create_session(
    backend: SandboxBackend = SandboxBackend.DOCKER,
    pool: ContainerPoolManager | None = None,
    *args: Any,
    **kwargs: Any,
) -> BaseSession | PooledSandboxSession:
    r"""Create a new sandbox session for executing code in an isolated environment.

    This function creates a sandbox session that supports multiple programming languages
    and provides features like package installation, file operations, and secure code execution.
    For backward compatibility, we also keep a `SandboxSession` alias for this function.

    Args:
        backend (SandboxBackend): Container backend to use. Options:
            - SandboxBackend.DOCKER (default)
            - SandboxBackend.KUBERNETES
            - SandboxBackend.PODMAN
            - SandboxBackend.MICROMAMBA
        pool (ContainerPoolManager | None): Pool manager to use for container pooling.
            If provided, containers are acquired from the pool instead of being created new.
            Create a pool manager using `create_pool_manager()` from llm_sandbox.pool.
        *args: Additional positional arguments passed to the session constructor
        **kwargs: Additional keyword arguments passed to the session constructor.
                Common options include:
                    - lang (str): Programming language ("python", "java", "javascript", "cpp", "go")
                    - verbose (bool): Enable verbose logging
                    - keep_template (bool): Keep the container template
                    - image (str): Custom container image to use
                    - container_id (str): ID of existing container/pod to connect to

    Returns:
        Session: A sandbox session instance for the specified backend

    Raises:
        MissingDependencyError: If the required dependency for the chosen backend is not installed
        UnsupportedBackendError: If the chosen backend is not supported

    Examples:
        Using container pooling for improved performance:
        ```python
        from llm_sandbox import SandboxSession
        from llm_sandbox.pool import create_pool_manager, PoolConfig

        # Create a pool manager
        pool = create_pool_manager(
            backend="docker",
            config=PoolConfig(max_pool_size=10, min_pool_size=3),
            lang="python",
        )

        # Use pooled session
        with SandboxSession(pool=pool, lang="python") as session:
            result = session.run("print('Hello from pool!')")
            print(result.stdout)

        # Multiple sessions can share the same pool
        with SandboxSession(pool=pool, lang="python") as session2:
            result2 = session2.run("print('Session 2')")

        # Clean up pool when done
        pool.close()
        ```

        Connect to existing Docker container:
        ```python
        # Assumes you have a running container with ID 'abc123...'
        with SandboxSession(container_id='abc123def456', lang="python") as session:
            result = session.run("print('Hello from existing container!')")
            print(result.stdout)

            # Install libraries in existing container
            session.install(["numpy"])
            result = session.run("import numpy as np; print(np.random.rand())")

            # Execute commands
            result = session.execute_command("ls -la")

            # Copy files
            session.copy_to_runtime("local_file.py", "/container/path/file.py")
        ```

        Connect to existing Kubernetes pod:
        ```python
        # Assumes you have a running pod with name 'my-pod-abc123'
        with SandboxSession(
            backend=SandboxBackend.KUBERNETES,
            container_id='my-pod-abc123',  # pod name
            lang="python"
        ) as session:
            result = session.run("print('Hello from existing pod!')")
        ```

        Connect to existing Podman container:
        ```python
        from podman import PodmanClient

        client = PodmanClient()
        with SandboxSession(
            backend=SandboxBackend.PODMAN,
            client=client,
            container_id='podman-container-id',
            lang="python"
        ) as session:
            result = session.run("print('Hello from existing Podman container!')")
        ```

        Python session with package installation:
        ```python
        with SandboxSession(lang="python", keep_template=True, verbose=True) as session:
            # Basic code execution
            result = session.run("print('Hello, World!')")
            print(result.stdout)  # Output: Hello, World!

            # Install and use packages
            result = session.run(
                "import numpy as np\nprint(np.random.rand())",
                libraries=["numpy"]
            )

            # Install additional packages during session
            session.install(["pandas"])
            result = session.run("import pandas as pd\nprint(pd.__version__)")

            # Copy files to runtime
            session.copy_to_runtime("README.md", "/sandbox/data.csv")
        ```

        Java session:
        ```python
        with SandboxSession(lang="java", keep_template=True, verbose=True) as session:
            result = session.run(\"\"\"
                public class Main {
                    public static void main(String[] args) {
                        System.out.println("Hello, World!");
                    }
                }
            \"\"\")
        ```

        JavaScript session with npm packages:
        ```python
        with SandboxSession(lang="javascript", keep_template=True, verbose=True) as session:
            # Basic code execution
            result = session.run("console.log('Hello, World!')")

            # Using npm packages
            result = session.run(\"\"\"
                const axios = require('axios');
                axios.get('https://jsonplaceholder.typicode.com/posts/1')
                    .then(response => console.log(response.data));
            \"\"\", libraries=["axios"])
        ```

        C++ session:
        ```python
        with SandboxSession(lang="cpp", keep_template=True, verbose=True) as session:
            result = session.run(\"\"\"
                #include <iostream>
                #include <vector>
                #include <algorithm>
                int main() {
                    std::vector<int> v = {1, 2, 3, 4, 5};
                    std::reverse(v.begin(), v.end());
                    for (int i : v) {
                        std::cout << i << " ";
                    }
                    std::cout << std::endl;
                    return 0;
                }
            \"\"\", libraries=["libstdc++"])
        ```

        Go session with external packages:
        ```python
        with SandboxSession(lang="go", keep_template=True, verbose=True) as session:
            result = session.run(\"\"\"
                package main
                import (
                    "fmt"
                    "github.com/spyzhov/ajson"
                )
                func main() {
                    json := []byte(`{"price": 100}`)
                    root, _ := ajson.Unmarshal(json)
                    nodes, _ := root.JSONPath("$..price")
                    for _, node := range nodes {
                        node.SetNumeric(node.MustNumeric() * 1.25)
                    }
                    result, _ := ajson.Marshal(root)
                    fmt.Printf("%s", result)
                }
            \"\"\", libraries=["github.com/spyzhov/ajson"])
        ```

    """
    # Use pooled session if pool manager is provided
    if pool is not None:
        from llm_sandbox.pool.session import PooledSandboxSession

        return PooledSandboxSession(
            pool_manager=pool,
            **kwargs,
        )

    # Check if required dependency is installed for non-pooled sessions
    _check_dependency(backend)

    # Create the appropriate session based on backend
    match backend:
        case SandboxBackend.DOCKER:
            from .docker import SandboxDockerSession

            return SandboxDockerSession(*args, **kwargs)
        case SandboxBackend.KUBERNETES:
            from .kubernetes import SandboxKubernetesSession

            return SandboxKubernetesSession(*args, **kwargs)
        case SandboxBackend.PODMAN:
            from .podman import SandboxPodmanSession

            return SandboxPodmanSession(*args, **kwargs)
        case SandboxBackend.MICROMAMBA:
            from .micromamba import MicromambaSession

            return MicromambaSession(*args, **kwargs)
        case _:
            raise UnsupportedBackendError(backend=backend)


class ArtifactSandboxSession:
    """Sandbox session with artifact extraction capabilities."""

    def __init__(
        self,
        backend: SandboxBackend = SandboxBackend.DOCKER,
        image: str | None = None,
        dockerfile: str | None = None,
        lang: str = SupportedLanguage.PYTHON,
        *,
        keep_template: bool = False,
        commit_container: bool = False,
        verbose: bool = False,
        runtime_configs: dict | None = None,
        workdir: str | None = "/sandbox",
        enable_plotting: bool = True,
        security_policy: SecurityPolicy | None = None,
        container_id: str | None = None,
        **kwargs: Any,
    ) -> None:
        """Create a new artifact sandbox session.

        The ArtifactSandboxSession provides a secure environment for running code that generates artifacts
        like plots, images, or other files. It supports multiple container backends (Docker, Kubernetes, Podman)
        and can capture and extract artifacts from the execution.

        Args:
            backend (SandboxBackend): Container backend to use (Docker, Kubernetes or Podman)
            image (str): Container image to use (e.g., "vndee/sandbox-python-311-bullseye")
            dockerfile (str, optional): Path to Dockerfile
            lang (str): Programming language (e.g., "python")
            keep_template (bool, optional): Whether to keep the container template
            commit_container (bool, optional): Whether to commit container changes
            verbose (bool, optional): Enable verbose logging
            runtime_configs (dict, optional): Additional runtime configurations
            workdir (str, optional): Working directory inside the container
            enable_plotting (bool, optional): Whether to enable plot extraction
            security_policy (SecurityPolicy, optional): Security policy to enforce
            container_id (str, optional): ID of existing container/pod to connect to
            **kwargs: Additional keyword arguments for specific backends (e.g., client for Podman)

        Raises:
            MissingDependencyError: If the required dependency for the chosen backend is not installed
            UnsupportedBackendError: If the chosen backend is not supported

        Examples:
            Connect to existing container for artifact generation:
            ```python
            from llm_sandbox import ArtifactSandboxSession, SandboxBackend
            from pathlib import Path
            import base64

            # Connect to existing container
            with ArtifactSandboxSession(
                container_id='existing-container-id',
                lang="python",
                verbose=True,
                backend=SandboxBackend.DOCKER
            ) as session:
                # Code that generates plots in existing environment
                code = '''
                import matplotlib.pyplot as plt
                import numpy as np

                # Generate and plot data
                x = np.linspace(0, 10, 100)
                y = np.sin(x)

                plt.figure()
                plt.plot(x, y)
                plt.title('Plot from Existing Container')
                plt.show()
                '''

                result = session.run(code)
                print(f"Captured {len(result.plots)} plots")

                # Save captured plots
                for i, plot in enumerate(result.plots):
                    plot_path = Path("plots") / f"existing_{i + 1:06d}.{plot.format.value}"
                    with plot_path.open("wb") as f:
                        f.write(base64.b64decode(plot.content_base64))
            ```

            Basic usage with Docker backend:
            ```python
            from llm_sandbox import ArtifactSandboxSession, SandboxBackend
            from pathlib import Path
            import base64

            # Create plots directory
            Path("plots/docker").mkdir(parents=True, exist_ok=True)

            # Run code that generates plots
            with ArtifactSandboxSession(
                lang="python",
                verbose=True,
                image="ghcr.io/vndee/sandbox-python-311-bullseye",
                backend=SandboxBackend.DOCKER
            ) as session:
                # Example code that generates matplotlib, seaborn, and plotly plots
                code = '''
                import matplotlib.pyplot as plt
                import numpy as np

                # Generate and plot data
                x = np.linspace(0, 10, 100)
                y = np.sin(x)

                plt.figure()
                plt.plot(x, y)
                plt.title('Simple Sine Wave')
                plt.show()
                '''

                result = session.run(code)
                print(f"Captured {len(result.plots)} plots")

                # Save captured plots
                for i, plot in enumerate(result.plots):
                    plot_path = Path("plots/docker") / f"{i + 1:06d}.{plot.format.value}"
                    with plot_path.open("wb") as f:
                        f.write(base64.b64decode(plot.content_base64))
            ```
            Using Podman backend:
            ```python
            from podman import PodmanClient

            # Initialize Podman client
            podman_client = PodmanClient(base_url="unix:///path/to/podman.sock")

            with ArtifactSandboxSession(
                client=podman_client,  # Podman specific
                lang="python",
                verbose=True,
                image="ghcr.io/vndee/sandbox-python-311-bullseye",
                backend=SandboxBackend.PODMAN
            ) as session:
                result = session.run(code)
            ```

            Using Kubernetes backend:
            ```python
            with ArtifactSandboxSession(
                lang="python",
                verbose=True,
                image="ghcr.io/vndee/sandbox-python-311-bullseye",
                backend=SandboxBackend.KUBERNETES
            ) as session:
                result = session.run(code)
            ```

        """
        # Create the base session
        self._session: BaseSession | PooledSandboxSession = create_session(
            backend=backend,
            image=image,
            dockerfile=dockerfile,
            lang=lang,
            keep_template=keep_template,
            commit_container=commit_container,
            verbose=verbose,
            runtime_configs=runtime_configs,
            workdir=workdir,
            security_policy=security_policy,
            container_id=container_id,
            **kwargs,
        )

        self.enable_plotting = enable_plotting

    def __enter__(self) -> "ArtifactSandboxSession":
        """Enter the context manager."""
        self._session.__enter__()
        return self

    def __exit__(
        self,
        exc_type: type[BaseException] | None,
        exc_val: BaseException | None,
        exc_tb: TracebackType | None,
    ) -> None:
        """Exit the context manager."""
        return self._session.__exit__(exc_type, exc_val, exc_tb)

    def __getattr__(self, name: str) -> Any:
        """Delegate any other attributes/methods to the underlying session."""
        return getattr(self._session, name)

    def run(
        self,
        code: str,
        libraries: list | None = None,
        timeout: float | None = None,
        clear_plots: bool = False,
    ) -> ExecutionResult:
        """Run code in the sandbox session and extract any generated artifacts.

        This method executes the provided code in an isolated environment and captures any
        generated artifacts (e.g., plots, figures). When plotting is enabled, it delegates
        to the language handler's run_with_artifacts method for language-specific artifact
        extraction.

        Args:
            code (str): The code to execute. Can include plotting commands from matplotlib,
                        seaborn, plotly, or other visualization libraries.
            libraries (list | None, optional): Additional libraries to install before running
                                                the code. Defaults to None.
            timeout (float | None, optional): Timeout in seconds for the code execution.
                                                Defaults to the configuration's execution_timeout
                                                (typically 60) or 60 if not configured.
            clear_plots (bool, optional): Whether to clear existing plots before running
                                            the code. Defaults to False.

        Returns:
            ExecutionResult: An object containing:
                - exit_code (int): The exit code of the execution
                - stdout (str): Standard output from the code execution
                - stderr (str): Standard error from the code execution
                - plots (list[Plot]): List of captured plots, each containing:
                    - content_base64 (str): Base64 encoded plot data
                    - format (PlotFormat): Format of the plot (e.g., 'png', 'svg')

        Raises:
            LanguageNotSupportPlotError: If the language does not support plot detection

        Examples:
            Basic plotting example:
            ```python
            with ArtifactSandboxSession(
                lang="python",
                verbose=True,
                image="ghcr.io/vndee/sandbox-python-311-bullseye"
            ) as session:
                code = '''
                import matplotlib.pyplot as plt
                import numpy as np

                x = np.linspace(0, 10, 100)
                y = np.sin(x)
                plt.plot(x, y)
                plt.title('Sine Wave')
                plt.show()
                '''
                result = session.run(code)
                print(f"Generated {len(result.plots)} plots")
            ```

            Multiple plot types and libraries:
            ```python
            code = '''
            import matplotlib.pyplot as plt
            import seaborn as sns
            import plotly.express as px
            import pandas as pd
            import numpy as np

            # Matplotlib plot
            plt.figure(figsize=(10, 6))
            x = np.linspace(0, 10, 100)
            plt.plot(x, np.sin(x))
            plt.title('Matplotlib: Sine Wave')
            plt.show()

            # Seaborn plot
            data = pd.DataFrame({
                'x': np.random.randn(100),
                'y': np.random.randn(100)
            })
            sns.scatterplot(data=data, x='x', y='y')
            plt.title('Seaborn: Scatter Plot')
            plt.show()

            # Plotly plot
            fig = px.line(data, x='x', y='y', title='Plotly: Line Plot')
            fig.show()
            '''

            result = session.run(code, libraries=['plotly'])

            # Save the generated plots
            for i, plot in enumerate(result.plots):
                with open(f'plot_{i}.{plot.format.value}', 'wb') as f:
                    f.write(base64.b64decode(plot.content_base64))
            ```

            Installing additional libraries:
            ```python
            code = '''
            import torch
            import torch.nn as nn
            print(f"PyTorch version: {torch.__version__}")
            '''

            result = session.run(code, libraries=['torch'])
            print(result.stdout)
            ```

            Clearing plots between runs:
            ```python
            with ArtifactSandboxSession(lang="python") as session:
                # First run with plots
                plot_code = '''
                import matplotlib.pyplot as plt
                plt.plot([1, 2, 3], [1, 4, 2])
                plt.show()
                '''
                result1 = session.run(plot_code)
                print(f"First run: {len(result1.plots)} plots")

                # Clear plots and run again
                result2 = session.run("print('hello world')", clear_plots=True)
                print(f"Second run: {len(result2.plots)} plots")

                # Manual plot clearing
                session.clear_plots()
                result3 = session.run(plot_code)
                print(f"Third run: {len(result3.plots)} plots")
            ```

        """
        # Check if plotting is enabled and language supports it
        if self.enable_plotting and not self._session.language_handler.is_support_plot_detection:
            raise LanguageNotSupportPlotError(self._session.language_handler.name)

        # Clear plots if requested
        if clear_plots and self.enable_plotting:
            self._clear_plots_in_container()

        # Use config default timeout if not specified
        if timeout is not None:
            effective_timeout = timeout
        else:
            config_timeout = self._session.config.get_execution_timeout()
            effective_timeout = config_timeout if config_timeout is not None else 60

        # Delegate to language handler for language-specific artifact extraction
        result, plots = self._session.language_handler.run_with_artifacts(
            container=self._session,  # type: ignore[arg-type]
            code=code,
            libraries=libraries,
            enable_plotting=self.enable_plotting,
            output_dir="/tmp/sandbox_plots",
            timeout=int(effective_timeout),
        )

        return ExecutionResult(
            exit_code=result.exit_code,
            stdout=result.stdout,
            stderr=result.stderr,
            plots=plots,
        )

    def _clear_plots_in_container(self) -> None:
        """Clear plots in the container."""
        if not self.enable_plotting:
            return

        # Use shell commands to create directory, clear plots, and reset counter
        self._session.execute_command(
            'sh -c "mkdir -p /tmp/sandbox_plots && rm -rf /tmp/sandbox_plots/* && echo 0 > /tmp/sandbox_plots/.counter"'
        )

    def clear_plots(self) -> None:
        """Manually clear all plots and reset the plot counter.

        This method can be called between runs to clear existing plots
        without creating a new session.

        Raises:
            Exception: If plot clearing is not supported or fails

        """
        if not self.enable_plotting:
            return

        self._clear_plots_in_container()


SandboxSession = create_session<|MERGE_RESOLUTION|>--- conflicted
+++ resolved
@@ -10,19 +10,18 @@
 from .core.session_base import BaseSession
 from .data import ExecutionResult
 from .exceptions import LanguageNotSupportPlotError, MissingDependencyError, UnsupportedBackendError
-<<<<<<< HEAD
 from .pool.base import ContainerPoolManager
 from .pool.session import PooledSandboxSession
-=======
 from .interactive import InteractiveSandboxSession
 
 __all__ = [
     "ArtifactSandboxSession",
+    "ContainerPoolManager",
+    "PooledSandboxSession",
     "InteractiveSandboxSession",
     "SandboxSession",
     "create_session",
 ]
->>>>>>> d7ab7597
 
 
 def _check_dependency(backend: SandboxBackend) -> None:
